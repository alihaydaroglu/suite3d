## Overview

<<<<<<< HEAD
Suite3D is a volumetric cell detection algorithm, generally applicable to any type of multi-plane functional 2p imaging where you see cells on multiple planes.
For an overview of the algorithms, [see our recent preprint](https://www.biorxiv.org/content/10.1101/2025.03.26.645628v1).

You might run into few kinks - please reach out to Ali (ali.haydaroglu.20@ucl.ac.uk, or by creating issues on this repository) and I'll be happy to help you get up and running. 
=======
Suite3D is a volumetric cell detection algorithm, generally applicable to any type of multi-plane functional 2p imaging where you see cells on multiple planes. For an overview of the algorithms, [see our recent preprint](https://www.biorxiv.org/content/10.1101/2025.03.26.645628v1). You might run into a few kinks - please reach out to Ali (ali.haydaroglu.20@ucl.ac.uk, or by creating issues on this repository) and I'll be happy to help you get up and running. 
>>>>>>> bc4cfaf5

## Installation

``` bash
git clone git@github.com:alihaydaroglu/suite3d.git
cd suite3d
```

`pip`
``` bash
python -m venv
source .venv/bin/activate      # linux, macOS
# or
# source .venv/Scripts/activate  # windows

pip install ".[all]" % include viz/jupyter utilities
```

`conda` (miniforge3 only)
``` bash
conda create -n s3d -c conda-forge python=3.11
conda activate s3d
pip install -e ".[all]"  # [all] optional
```

### GPU Dependencies

To use the GPU, you need a system [`cuda`](https://developer.nvidia.com/cuda-downloads) installation.
We recommend `12.x`.

After downloading CUDA, use the corresponding pip install for cupy:

| Supported CUDA Toolkits: v11.2 / v11.3 / v11.4 / v11.5 / v11.6 / v11.7 / v11.8 / v12.0 / v12.1 / v12.2 / v12.3 / v12.4 / v12.5 / v12.6 / v12.8

```bash
pip install cupy-cuda12x  # or 11x if you installed CUDA v11.2 - v11.8
```

If you are unsure what CUDA toolkit you have installed, you can install `cupy` through `conda` and it will [handle the CUDA requirements for you](see here: https://docs.cupy.dev/en/v12.2.0/install.html#installing-cupy-from-conda-forge):
```bash
conda install -c conda-forge cupy
```


**Note on `conda` environments**
We highly recommend switching from your current conda package manager to miniforge3 if you have not yet done so. If not on miniforge3, and the installation gets stuck around "Solving Environment", you should use libmamba ([explanation](https://conda.github.io/conda-libmamba-solver/libmamba-vs-classic/)), install it using the [instructions here](https://www.anaconda.com/blog/a-faster-conda-for-a-growing-community). Also, set the conda channel priority to be strict: `conda config --set channel_priority strict`. It's important that you don't forget the `-e` in the pip command, this allows the suite2p installation to be editable.

## Usage
Run a jupyter notebook in this envinronment, either by running `jupyter notebook` in the activated environment or running a jupyter server from a different conda env and selecting this environment for the kernel ([see here](https://medium.com/@nrk25693/how-to-add-your-conda-environment-to-your-jupyter-notebook-in-just-4-steps-abeab8b8d084)). Make sure you use the correct environment!

Then, run the Demo notebook.

## Docker

There is a Dockerfile in this repo that successfully builds (`docker build - < Dockerfile`). I don't know anything about Docker, but I would love to have this successfully run in a container. If you manage to get that working let me know! Ideally, this would also include some sort of X host to run napari (https://napari.org/stable/howtos/docker.html#base-napari-image), presumably there is a way to merge the napari-xpra docker image into this one to make that work. 

## Sample Data
Use [this](https://liveuclac-my.sharepoint.com/:f:/g/personal/ucqfhay_ucl_ac_uk/EuQX2PFw13xHhILvRux29AQB48tXCxBJQ7z6JfHee25pfw?e=HmBlAc) for the standard 2p imaging demo, recorded in mouse CA1, courtesy of Andrew Landau. 

<<<<<<< HEAD
Sample LBM data coming soon!
=======
Sample LBM data coming soon! 
>>>>>>> bc4cfaf5
<|MERGE_RESOLUTION|>--- conflicted
+++ resolved
@@ -1,13 +1,9 @@
 ## Overview
 
-<<<<<<< HEAD
 Suite3D is a volumetric cell detection algorithm, generally applicable to any type of multi-plane functional 2p imaging where you see cells on multiple planes.
 For an overview of the algorithms, [see our recent preprint](https://www.biorxiv.org/content/10.1101/2025.03.26.645628v1).
 
 You might run into few kinks - please reach out to Ali (ali.haydaroglu.20@ucl.ac.uk, or by creating issues on this repository) and I'll be happy to help you get up and running. 
-=======
-Suite3D is a volumetric cell detection algorithm, generally applicable to any type of multi-plane functional 2p imaging where you see cells on multiple planes. For an overview of the algorithms, [see our recent preprint](https://www.biorxiv.org/content/10.1101/2025.03.26.645628v1). You might run into a few kinks - please reach out to Ali (ali.haydaroglu.20@ucl.ac.uk, or by creating issues on this repository) and I'll be happy to help you get up and running. 
->>>>>>> bc4cfaf5
 
 ## Installation
 
@@ -67,8 +63,4 @@
 ## Sample Data
 Use [this](https://liveuclac-my.sharepoint.com/:f:/g/personal/ucqfhay_ucl_ac_uk/EuQX2PFw13xHhILvRux29AQB48tXCxBJQ7z6JfHee25pfw?e=HmBlAc) for the standard 2p imaging demo, recorded in mouse CA1, courtesy of Andrew Landau. 
 
-<<<<<<< HEAD
 Sample LBM data coming soon!
-=======
-Sample LBM data coming soon! 
->>>>>>> bc4cfaf5
