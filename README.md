## Installation

Clone this repository, and the suite2p submodule. To set up the submodule, run `git submodule init` and then `git submodule update`.

Install the verison of suite2p in the submodule in developer mode in a *fresh* conda environment. You might need to manually install mkl_fft, PyQt5 etc. from conda.

Install napari in this environment (either through pip or conda)

You need a way to run jupyter notebooks in this conda environment. My suggestion is to install `ipykernel` with conda (`conda install ipykernel`). I usually launch my notebook server from my base conda environment, and all of my environments with ipykernel installed will show up as options when creating/running a notebook. This way I can have many notebooks using different environments on the same notebook server. You want to run this notebook on a powerful computer with a lot of RAM (128 GB works for me). You can make this notebook available to other computers on your local subnet (e.g. your laptop in the lab or connected to VPN) when launching the notebook server by specifying an IP and port (`jupyter notebook --ip 128.xxx.xxx.xxx --port yyyy`) and then connecting to this address from your personal computer (`128.xxx.xxx.xxx:yyyy`).


These instructions are not thoroughly tested and are probably not foolproof, if something goes wrong, try to manually install the missing package, google the error, or restart with a fresh environment and try again.

### Example installation
```
git clone --recurse-submodules git@github.com:alihaydaroglu/s2p-lbm.git
cd suite2p
conda config --append channels conda-forge
conda create -n s2p-lbm
conda activate s2p-lbm
conda install python=3.8 pip
pip install -e .
conda install mkl numba numpy=2.13.5 h5py=2.10.0 tbb scikit-learn matplotlib ipykernel napari
conda install mkl_fft
conda install imreg_dft
conda install tensorflow
conda install dask-image
conda install mrcfile
```

### Sample Data
Here's a sample tiff file to test the code on. If you can't access the dropbox let me know, we might need to get Alipasha to add you to the folder. https://www.dropbox.com/sh/qp1otwnipiufjqz/AABf3iEq5ggAUVh0P_WwnuSPa?dl=0

<<<<<<< HEAD
=======

>>>>>>> 093c38e4
## UI only installation
If you want to only visualize results on your local laptop, you can install a lightweight script that doesn't have any of the computational dependencies. 

```
git clone --recurse-submodules git@github.com:alihaydaroglu/s2p-lbm.git
conda create -y -n s3d-vis -c conda-forge python=3.9
conda activate s3d-vis
pip install "napari[pyqt5]"
pip install notebook
conda install pyqtgraph
<<<<<<< HEAD
=======
conda install -c conda-forge matplotlib
>>>>>>> 093c38e4
```<|MERGE_RESOLUTION|>--- conflicted
+++ resolved
@@ -31,10 +31,7 @@
 ### Sample Data
 Here's a sample tiff file to test the code on. If you can't access the dropbox let me know, we might need to get Alipasha to add you to the folder. https://www.dropbox.com/sh/qp1otwnipiufjqz/AABf3iEq5ggAUVh0P_WwnuSPa?dl=0
 
-<<<<<<< HEAD
-=======
 
->>>>>>> 093c38e4
 ## UI only installation
 If you want to only visualize results on your local laptop, you can install a lightweight script that doesn't have any of the computational dependencies. 
 
@@ -45,8 +42,16 @@
 pip install "napari[pyqt5]"
 pip install notebook
 conda install pyqtgraph
-<<<<<<< HEAD
-=======
 conda install -c conda-forge matplotlib
->>>>>>> 093c38e4
+```
+## UI only installation
+If you want to only visualize results on your local laptop, you can install a lightweight script that doesn't have any of the computational dependencies. 
+
+```
+git clone --recurse-submodules git@github.com:alihaydaroglu/s2p-lbm.git
+conda create -y -n s3d-vis -c conda-forge python=3.9
+conda activate s3d-vis
+pip install "napari[pyqt5]"
+pip install notebook
+conda install pyqtgraph
 ```