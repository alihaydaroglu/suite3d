--- conflicted
+++ resolved
@@ -523,15 +523,10 @@
         tic_thread = time.time()
         log_cb("[Thread] Loading batch %d \n" % batch_idx, 5)
         log_cb("   [Thread] Before load %d \n" % batch_idx, 5, log_mem_usage=True)
-<<<<<<< HEAD
         loaded_mov = lbmio.load_and_stitch_tifs(tifs, planes, filt = notch_filt, concat=True,n_ch=n_ch_tif, fix_fastZ=fix_fastZ,
-                                                convert_plane_ids_to_channel_ids=convert_plane_ids_to_channel_ids, log_cb=log_cb)
-=======
-        loaded_mov = lbmio.load_and_stitch_tifs(tifs, planes, filt = notch_filt, concat=True,n_ch=n_ch_tif,
                                                 convert_plane_ids_to_channel_ids=convert_plane_ids_to_channel_ids, log_cb=log_cb,
                                                 lbm=params.get('lbm', True), num_colors=params.get('num_colors', None), 
                                                 functional_color_channel=params.get('functional_color_channel', None))
->>>>>>> f0fe9830
         loaded_movs[0] = loaded_mov
         log_cb("[Thread] Thread for batch %d ready to join after %2.2f sec \n" % (batch_idx, time.time()-tic_thread), 5)
         log_cb("   [Thread] After load %d \n" % batch_idx, 5, log_mem_usage=True)
@@ -733,15 +728,10 @@
     def io_thread_loader(tifs, batch_idx):
         log_cb("   [Thread] Loading batch %d \n" % batch_idx, 5)
         log_cb("   [Thread] Before load %d \n" % batch_idx, 5, log_mem_usage=True)
-<<<<<<< HEAD
         loaded_mov = lbmio.load_and_stitch_tifs(tifs, planes, filt = notch_filt, concat=True,n_ch=n_ch_tif,fix_fastZ=fix_fastZ,
-                                                convert_plane_ids_to_channel_ids=convert_plane_ids_to_channel_ids, log_cb=log_cb)
-=======
-        loaded_mov = lbmio.load_and_stitch_tifs(tifs, planes, filt = notch_filt, concat=True,n_ch=n_ch_tif,
                                                 convert_plane_ids_to_channel_ids=convert_plane_ids_to_channel_ids, log_cb=log_cb,
                                                 lbm=params.get('lbm', True), num_colors=params.get('num_colors', None), 
                                                 functional_color_channel=params.get('functional_color_channel', None))
->>>>>>> f0fe9830
         log_cb("   [Thread] Loaded batch %d \n" % batch_idx, 5)
         log_cb("   [Thread] After load %d \n" % batch_idx, 5, log_mem_usage=True)
         loaded_movs[0] = loaded_mov
