import os
import numpy as n
import copy
from multiprocessing import shared_memory, Pool
from scipy.ndimage import uniform_filter
from dask import array as darr
import time
from suite2p.registration import register
<<<<<<< HEAD
=======
from suite2p.registration import nonrigid as suite2p_nonrigid
>>>>>>> d43559f6

# from . import deepinterp as dp

from . import detection3d as det3d
from . import svd_utils as svu
from . import lbmio
from . import utils
from . import register_gpu as reg_gpu
from . import reg_3d as reg_3d
from . import reference_image as ref
from . import quality_metrics as qm
from .utils import default_log
from .io import s3dio

import traceback
import gc
import threading

try:
    import cupy as cp
except:
    print("CUPY not installed! ")


def init_batches(tifs, batch_size, max_tifs_to_analyze=None):
    if max_tifs_to_analyze is not None and max_tifs_to_analyze > 0:
        tifs = tifs[:max_tifs_to_analyze]
    n_tifs = len(tifs)
    n_batches = int(n.ceil(n_tifs / batch_size))

    batches = []
    for i in range(n_batches):
        batches.append(tifs[i * batch_size : (i + 1) * batch_size])

    return batches


def register_mov(
    mov3d,
    refs_and_masks,
    all_ops,
    log_cb=default_log,
    convolve_method="fast_cpu",
    do_rigid=True,
):
    nz, nt, ny, nx = mov3d.shape
    all_offsets = {
        "xmaxs_rr": [],
        "ymaxs_rr": [],
        "cms": [],
        "xmaxs_nr": [],
        "ymaxs_nr": [],
        "cm1s": [],
    }
    for plane_idx in range(nz):
        log_cb("Registering plane %d" % plane_idx, 2)
        mov3d[plane_idx], ym, xm, cm, ym1, xm1, cm1 = register.register_frames(
            refAndMasks=refs_and_masks[plane_idx],
            frames=mov3d[plane_idx],
            ops=all_ops[plane_idx],
            convolve_method=convolve_method,
            do_rigid=do_rigid,
        )
        all_offsets["xmaxs_rr"].append(xm)
        all_offsets["ymaxs_rr"].append(ym)
        all_offsets["cms"].append(cm)
        all_offsets["xmaxs_nr"].append(xm1)
        all_offsets["ymaxs_nr"].append(ym1)
        all_offsets["cm1s"].append(cm1)

    for k, v in all_offsets.items():
        all_offsets[k] = n.swapaxes(n.array(v), 0, 1)

    return all_offsets


def fuse_movie(mov, n_skip, centers, shift_xs):
    n_skip_l = n_skip // 2
    n_skip_r = n_skip - n_skip_l
    nz, nt, ny, nx = mov.shape

    centers = n.concatenate([centers, [nx]])
    # print(centers)
    n_seams = len(centers)
    nxnew = nx - (n_skip) * (n_seams)
    # print(nxnew)
    mov_fused = n.zeros((nz, nt, ny, nxnew), dtype=mov.dtype)

    # print(mov.shape)
    # print(mov_fused.shape)
    # print(centers)

    for zidx in range(nz):
        curr_x = 0
        curr_x_new = 0
        for i in range(n_seams):
            # print("  Seam %d" % i)
            wid = (centers[i] + shift_xs[zidx]) - curr_x
            # print(wid)
            # print(curr_x, curr_x_new)
            # print(mov_fused[zidx, :, :, curr_x_new: curr_x_new + wid - n_skip].shape)
            # print(wid - n_skip)
            # print(mov[zidx, :, :, curr_x + n_skip_l: curr_x + wid - n_skip_r].shape)
            # print(wid - n_skip_r - n_skip_l)

            target_len = mov_fused[
                zidx, :, :, curr_x_new : curr_x_new + wid - n_skip
            ].shape[-1]
            source_len = mov[
                zidx, :, :, curr_x + n_skip_l : curr_x + wid - n_skip_r
            ].shape[-1]
            source_crop = 0
            if target_len != source_len:
                source_crop = target_len - source_len
                # print("\n\n\n\nXXXXXXXXXXXXXXXCropping source by %d" % source_crop)
            # print(target_len, source_len, source_crop)
            mov_fused[zidx, :, :, curr_x_new : curr_x_new + wid - n_skip] = mov[
                zidx, :, :, curr_x + n_skip_l : curr_x + wid - n_skip_r + source_crop
            ]
            curr_x_new += wid - n_skip
            curr_x += wid

    return mov_fused


def fuse_and_save_reg_file(
    reg_file,
    reg_fused_dir,
    centers,
    shift_xs,
    n_skip,
    crop=None,
    mov=None,
    save=True,
    delete_original=False,
):
    file_name = reg_file.split(os.sep)[-1]
    fused_file_name = os.path.join(reg_fused_dir, "fused_" + file_name)
    if mov is None:
        # print("Loading")
        mov = n.load(reg_file)
        # print("Loaded")

    if crop is not None:
        cz, cy, cx = crop
        mov = mov[cz[0] : cz[1], cy[0] : cy[1], cx[0] : cx[1]]
    mov_fused = fuse_movie(mov, n_skip, centers, shift_xs)

    # if crops is not None:
    # mov_fused = mov_fused[crops[0][0]:crops[0][1], :, crops[1][0]:crops[1][1], crops[2][0]:crops[2][1]]
    if delete_original:
        print("Delelting file: %s" % reg_file)
        os.remove(reg_file)
    if save:
        n.save(fused_file_name, mov_fused)
        return fused_file_name
    else:
        return mov_fused


def fuse_and_save_reg_file_old(
    reg_file,
    reg_fused_dir,
    centers,
    shift_xs,
    nshift,
    nbuf,
    crops=None,
    mov=None,
    save=True,
    delete_original=False,
):
    file_name = reg_file.split(os.sep)[-1]
    fused_file_name = os.path.join(reg_fused_dir, "fused_" + file_name)
    if mov is None:
        print("Loading")
        mov = n.load(reg_file)
        print("Loaded")
    nz, nt, ny, nx = mov.shape
    weights = n.linspace(0, 1, nshift)
    n_seams = len(centers)
    nxnew = nx - (nshift + nbuf) * n_seams
    mov_fused = n.zeros((nz, nt, ny, nxnew), dtype=mov.dtype)
    print("Looping")
    for zidx in range(nz):
        print(zidx)
        curr_x = 0
        curr_x_new = 0
        for i in range(n_seams):
            wid = (centers[i] + shift_xs[zidx]) - curr_x

            mov_fused[zidx, :, :, curr_x_new : curr_x_new + wid - nshift] = mov[
                zidx, :, :, curr_x : curr_x + wid - nshift
            ]
            mov_fused[zidx, :, :, curr_x_new + wid - nshift : curr_x_new + wid] = (
                mov[zidx, :, :, curr_x + wid - nshift : curr_x + wid] * (1 - weights)
            ).astype(n.int16)
            mov_fused[zidx, :, :, curr_x_new + wid - nshift : curr_x_new + wid] += (
                mov[zidx, :, :, curr_x + wid + nbuf : curr_x + wid + nbuf + nshift]
                * (weights)
            ).astype(n.int16)

            curr_x_new += wid
            curr_x += wid + nbuf + nshift
        mov_fused[zidx, :, :, curr_x_new:] = mov[zidx, :, :, curr_x:]
    if crops is not None:
        mov_fused = mov_fused[
            crops[0][0] : crops[0][1],
            :,
            crops[1][0] : crops[1][1],
            crops[2][0] : crops[2][1],
        ]
    if delete_original:
        print("Delelting file: %s" % reg_file)
        os.remove(reg_file)
    if save:
        n.save(fused_file_name, mov_fused)
        return fused_file_name
    else:
        return mov_fused


def init_batch_files(
    job_iter_dir=None,
    job_reg_data_dir=None,
    n_batches=1,
    makedirs=True,
    filename="reg_data",
    dirname="batch",
):
    reg_data_paths = []
    batch_dirs = []
    for batch_idx in range(n_batches):
        if job_reg_data_dir is not None:
            reg_data_filename = filename + "%04d.npy" % batch_idx
            reg_data_path = os.path.join(job_reg_data_dir, reg_data_filename)
            reg_data_paths.append(reg_data_path)
        if makedirs:
            assert job_iter_dir is not None
            batch_dir = os.path.join(job_iter_dir, dirname + "%04d" % batch_idx)
            os.makedirs(batch_dir, exist_ok=True)
            batch_dirs.append(batch_dir)

    return batch_dirs, reg_data_paths

def register_dataset_gpu(
    job, tifs, params, dirs, summary, log_cb=default_log, max_gpu_batches=None
):
    jobio = s3dio(job)

    refs_and_masks = summary["refs_and_masks"]
    ref_img_3d = summary["ref_img_3d"]
    min_pix_vals = summary["min_pix_vals"]
    crosstalk_coeff = summary["crosstalk_coeff"]
    xpad = summary["xpad"]
    ypad = summary["ypad"]
    plane_shifts = summary["plane_shifts"]
    fuse_shift = summary["fuse_shift"]
    new_xs = summary["new_xs"]
    old_xs = summary["og_xs"]

    # new parameters
    reference_params = summary["reference_params"]
    rmins = reference_params.get("plane_mins", None)
    rmaxs = reference_params.get("plane_maxs", None)
    snr_thresh = 1.2  # TODO add values to a default params dictionary
    NRsm = reference_params["NRsm"]
    yblocks, xblocks = reference_params["yblock"], reference_params["xblock"]
    nblocks = reference_params["nblocks"]

    # from old code
    # all_ops            = summary['all_ops']
    # rmins = n.array([op['rmin'] for op in all_ops])
    # rmaxs = n.array([op['rmax'] for op in all_ops])
    # snr_thresh = all_ops[0]['snr_thresh']
    # NRsm = all_ops[0]['NRsm'].astype(n.float32)
    # yblocks, xblocks = all_ops[0]['yblock'], all_ops[0]['xblock']
    # nblocks = all_ops[0]['nblocks']

    mask_mul, mask_offset, ref_2ds = n.stack([r[:3] for r in refs_and_masks], axis=1)
    mask_mul_nr, mask_offset_nr, ref_nr = n.stack([r[3:] for r in refs_and_masks], axis=1)
    max_shift_nr = 5

    if params["fuse_shift_override"] is not None:
        fuse_shift = params["fuse_shift_override"]
        log_cb("Overriding fuse shift value to %d" % fuse_shift)

    job_iter_dir = dirs["iters"]
    job_reg_data_dir = dirs["registered_fused_data"]

    n_tifs_to_analyze = params.get("total_tifs_to_analyze", len(tifs))
    tif_batch_size = params["tif_batch_size"]
    planes = params["planes"]
    notch_filt = params["notch_filt"]
    enforce_positivity = params.get("enforce_positivity", False)
    mov_dtype = params["dtype"]
    split_tif_size = params.get("split_tif_size", None)
    n_ch_tif = params.get("n_ch_tif", 30)
    max_rigid_shift = params.get("max_rigid_shift_pix", 75)
    gpu_reg_batchsize = params.get("gpu_reg_batchsize", 10)
    max_shift_nr = params.get("max_shift_nr", 3)
    nr_npad = params.get("nr_npad", 3)
    nr_subpixel = params.get("nr_subpixel", 10)
    nr_smooth_iters = params.get("nr_smooth_iters", 2)
    fuse_strips = params.get("fuse_strips", True)
    fix_fastZ = params.get("fix_fastZ", False)
    reg_norm_frames = params.get("reg_norm_frames", True)
    cavity_size = params.get("cavity_size", 15)
    save_dtype_str = params.get("save_dtype", "float32")
    nonrigid = params.get("nonrigid", True)
    save_dtype = None
    if save_dtype_str == "float32":
        save_dtype = n.float32
    elif save_dtype_str == "float16":
        save_dtype = n.float16

    # catch if rmins/rmaxs where not calculate in init_pass
    if rmins is None and rmaxs is None:
        log_cb("Not clipping frames for registration")
        rmins = n.array([None for i in range(n_ch_tif)])
        rmaxs = n.array([None for i in range(n_ch_tif)])
    else:
        if not reg_norm_frames:
            log_cb("Not clipping frames for registration")
            rmins = n.array([None for i in range(len(rmins))])
            rmaxs = n.array([None for i in range(len(rmaxs))])

    if max_rigid_shift < n.ceil(n.max(n.abs(summary["plane_shifts"]))) + 5:
        max_rigid_shift = n.ceil(n.max(n.abs(summary["plane_shifts"]))) + 5

    convert_plane_ids_to_channel_ids = params.get(
        "convert_plane_ids_to_channel_ids", True
    )

    batches = init_batches(tifs, tif_batch_size, n_tifs_to_analyze)
    n_batches = len(batches)
    __, offset_paths = init_batch_files(
        job_iter_dir, job_reg_data_dir, n_batches, makedirs=False, filename="offsets"
    )
    reg_data_paths = []

    log_cb(
        "Will analyze %d tifs in %d batches"
        % (len(n.concatenate(batches)), len(batches)),
        0,
    )
    if enforce_positivity:
        log_cb("Enforcing positivity", 1)

    loaded_movs = [n.zeros(1)]

    def io_thread_loader(tifs, batch_idx):
        tic_thread = time.time()
        log_cb("[Thread] Loading batch %d \n" % batch_idx, 5)
        log_cb("   [Thread] Before load %d \n" % batch_idx, 5, log_mem_usage=True)
        loaded_mov = jobio.load_data(tifs)
        # loaded_mov = lbmio.load_and_stitch_tifs(tifs, planes, filt = notch_filt, concat=True,n_ch=n_ch_tif, fix_fastZ=fix_fastZ,
        #                                         convert_plane_ids_to_channel_ids=convert_plane_ids_to_channel_ids, log_cb=log_cb,
        #                                         lbm=params.get('lbm', True), num_colors=params.get('num_colors', None),
        #                                         functional_color_channel=params.get('functional_color_channel', None))
        loaded_movs[0] = loaded_mov
        log_cb(
            "[Thread] Thread for batch %d ready to join after %2.2f sec \n"
            % (batch_idx, time.time() - tic_thread),
            5,
        )
        log_cb("   [Thread] After load %d \n" % batch_idx, 5, log_mem_usage=True)
        # log_cb("loaded mov: ")
        # log_cb(str(loaded_mov.shape))

    log_cb("Launching IO thread")
    io_thread = threading.Thread(target=io_thread_loader, args=(batches[0], 0))
    io_thread.start()

    file_idx = 0
    for batch_idx in range(n_batches):
        log_cb("Memory at batch %d." % batch_idx, level=3, log_mem_usage=True)
        offset_path = offset_paths[batch_idx]
        log_cb("Loading Batch %d of %d" % (batch_idx, n_batches - 1), 0)
        io_thread.join()
        log_cb("Batch %d IO thread joined" % (batch_idx))
        log_cb("Memory after IO thread join", level=3, log_mem_usage=True)

        mov_cpu = loaded_movs[0].copy()
        log_cb("Memory after movie copied from thread", level=3, log_mem_usage=True)
        loaded_movs[0] = n.zeros(1)
        gc.collect()
        log_cb("Memory after thread memory cleared", level=3, log_mem_usage=True)

        if batch_idx + 1 < n_batches:
            log_cb("Launching IO thread for next batch")
            io_thread = threading.Thread(
                target=io_thread_loader, args=(batches[batch_idx + 1], batch_idx + 1)
            )
            io_thread.start()
            log_cb("After IO thread launch:", level=3, log_mem_usage=True)
        nt = mov_cpu.shape[1]
        ymaxs_rr = []
        xmaxs_rr = []
        mov_shifted = []
        ymaxs_nr = []
        xmaxs_nr = []

        mov_shifted = None
        # print(mov_cpu.shape)
        log_cb("Loaded batch of size %s" % ((str(mov_cpu.shape))), 2)
        for gpu_batch_idx in range(int(n.ceil(nt / gpu_reg_batchsize))):
            if max_gpu_batches is not None:
                if gpu_batch_idx >= max_gpu_batches:
                    break
            idx0 = gpu_reg_batchsize * gpu_batch_idx
            idx1 = min(idx0 + gpu_reg_batchsize, nt)
            log_cb("Sending frames %d-%d to GPU for rigid registration" % (idx0, idx1), 3)
            tic_rigid = time.time()

            # print("######\n\nBEFORE RIGID: 0.5p: %.3f 99.5p: %.3f, Mean: %.3f, Min: %.3f, Max:%.3f" %
            #        (n.percentile(mov_cpu[10,idx0:idx1],0.5), n.percentile(mov_cpu[10,idx0:idx1],99.5),
            #         mov_cpu[10,idx0:idx1].mean(), mov_cpu[10,idx0:idx1].min(), mov_cpu[10,idx0:idx1].max()))

            mov_shifted_gpu, ymaxs_rr_gpu, xmaxs_rr_gpu, __ = reg_gpu.rigid_2d_reg_gpu(
                mov_cpu[:, idx0:idx1],
                mask_mul,
                mask_offset,
                ref_2ds,
                max_reg_xy=max_rigid_shift,
                min_pix_vals=min_pix_vals,
                rmins=rmins,
                rmaxs=rmaxs,
                crosstalk_coeff=crosstalk_coeff,
                shift=True,
                xpad=xpad,
                ypad=ypad,
                fuse_shift=fuse_shift,
                new_xs=new_xs,
                old_xs=old_xs,
                fuse_and_pad=True,
                cavity_size=cavity_size,
                log_cb=log_cb,
            )

            mov_shifted_cpu = mov_shifted_gpu.get()
            log_cb(
                "Completed rigid registration in %.2f sec" % (time.time() - tic_rigid), 3
            )
            tic_nonrigid = time.time()
            if nonrigid:
                ymaxs_nr_gpu, xmaxs_nr_gpu, snrs = reg_gpu.nonrigid_2d_reg_gpu(
                    mov_shifted_gpu,
                    mask_mul_nr[:, :, 0],
                    mask_offset_nr[:, :, 0],
                    ref_nr[:, :, 0],
                    yblocks,
                    xblocks,
                    snr_thresh,
                    NRsm,
                    rmins,
                    rmaxs,
                    max_shift=max_shift_nr,
                    npad=nr_npad,
                    n_smooth_iters=nr_smooth_iters,
                    subpixel=nr_subpixel,
                    log_cb=log_cb,
                )
                log_cb(
                    "Computed non-rigid shifts in %.2f sec" % (time.time() - tic_rigid), 3
                )

                tic_get = time.time()
                ymaxs_nr_cpu = ymaxs_nr_gpu.get()
                xmaxs_nr_cpu = xmaxs_nr_gpu.get()
            else:
                print("NO NONRIGID\n\n\n")
                tic_get = time.time()
                xmaxs_nr_cpu = n.zeros_like(ymaxs_rr_gpu)
                ymaxs_nr_cpu = n.zeros_like(ymaxs_rr_gpu)

            ymaxs_rr_cpu = ymaxs_rr_gpu.get()
            xmaxs_rr_cpu = xmaxs_rr_gpu.get()
            # print("######\n\nAFter RIGID: 0.5p: %.3f 99.5p: %.3f, Mean: %.3f, Min: %.3f, Max:%.3f" %
            #    (n.percentile(mov_shifted_cpu[:,10],0.5), n.percentile(mov_shifted_cpu[:,10],99.5),
            # mov_shifted_cpu[:,10].mean(), mov_shifted_cpu[:,10].min(),
            # mov_shifted_cpu[:,10].max()))
            # print("SHAPE")
            # print(mov_shifted_cpu.shape)
            del mov_shifted_gpu
            log_cb(
                "Transferred shifted mov of shape %s to CPU in %.2f sec"
                % (str(mov_shifted_cpu.shape), time.time() - tic_get),
                3,
            )

            if mov_shifted is None:
                mov_shifted = n.zeros(
                    (
                        mov_shifted_cpu.shape[1],
                        nt,
                        mov_shifted_cpu.shape[2],
                        mov_shifted_cpu.shape[3],
                    ),
                    n.float32,
                )
                log_cb(
                    "Allocated array of shape %s to store CPU movie"
                    % str(mov_shifted.shape),
                    3,
                )
                log_cb("After array alloc:", level=3, log_mem_usage=True)

            shift_tic = time.time()
            nz = mov_shifted_cpu.shape[1]
            for zidx in range(nz):
                if nonrigid:
                    # print("SHIFITNG: %d" % zidx)
                    # TODO migrate to suite3D?

                    mov_shifted[zidx, idx0:idx1] = suite2p_nonrigid.transform_data(
                        mov_shifted_cpu[:, zidx],
                        nblocks,
                        xblock=xblocks,
                        yblock=yblocks,
                        ymax1=ymaxs_nr_cpu[:, zidx],
                        xmax1=xmaxs_nr_cpu[:, zidx],
                    )
                else:
                    mov_shifted[zidx, idx0:idx1] = mov_shifted_cpu[:, zidx]

            # print("######\n\nAFter NONRIGID: 0.5p: %.3f 99.5p: %.3f, Mean: %.3f, Min: %.3f, Max:%.3f" %
            #        (n.percentile(mov_shifted[10,idx0:idx1],0.5), n.percentile(mov_shifted[10,idx0:idx1],99.5),
            #         mov_shifted[10,idx0:idx1].mean(), mov_shifted[10,idx0:idx1].min(),
            #         mov_shifted[10,idx0:idx1].max()))
            log_cb(
                "Non rigid transformed (on CPU) in %.2f sec" % (time.time() - shift_tic),
                3,
            )

            # mov_shifted.append(mov_shifted_cpu)
            ymaxs_rr.append(ymaxs_rr_cpu.T)
            xmaxs_rr.append(xmaxs_rr_cpu.T)
            ymaxs_nr.append(ymaxs_nr_cpu)
            xmaxs_nr.append(xmaxs_nr_cpu)

            mempool = cp.get_default_memory_pool()
            mempool.free_all_blocks()

            log_cb("After GPU Batch:", level=3, log_mem_usage=True)

        concat_t = time.time()
        log_cb("Concatenating movie", 2)
        # mov_shifted = mov_shifted_cpu # n.concatenate(mov_shifted,axis=0)
        # print("CONCAT")
        # print(mov_shifted.shape)
        log_cb("Concat in %.2f sec" % (time.time() - concat_t), 3)
        all_offsets = {}
        all_offsets["xmaxs_rr"] = n.concatenate(xmaxs_rr, axis=0)
        all_offsets["ymaxs_rr"] = n.concatenate(ymaxs_rr, axis=0)
        all_offsets["xmaxs_nr"] = n.concatenate(xmaxs_nr, axis=0)
        all_offsets["ymaxs_nr"] = n.concatenate(ymaxs_nr, axis=0)

        log_cb("After all GPU Batches:", level=3, log_mem_usage=True)

        if split_tif_size is None:
            split_tif_size = mov_shifted.shape[0]
        for i in range(0, mov_shifted.shape[1], split_tif_size):
            reg_data_path = os.path.join(
                job_reg_data_dir, "fused_reg_data%04d.npy" % file_idx
            )
            reg_data_paths.append(reg_data_path)
            end_idx = min(mov_shifted.shape[1], i + split_tif_size)
            mov_save = mov_shifted[:, i:end_idx]
            if max_gpu_batches is not None:
                if i > max_gpu_batches * gpu_reg_batchsize:
                    break
            # mov_save = n.swapaxes(mov_save, 0, 1)
            save_t = time.time()
            log_cb(
                "Saving fused, registered file of shape %s to %s"
                % (str(mov_save.shape), reg_data_path),
                2,
            )
            n.save(reg_data_path, mov_save.astype(save_dtype))
            log_cb("Saved in %.2f sec" % (time.time() - save_t), 3)
            file_idx += 1
        n.save(offset_path, all_offsets)

        log_cb("After full batch saving:", level=3, log_mem_usage=True)


def register_dataset(
    job, tifs, params, dirs, summary, log_cb=default_log, start_batch_idx=0
):
    jobio = s3dio(job)

    ref_img_3d = summary["ref_img_3d"]
    crosstalk_coeff = summary["crosstalk_coeff"]
    refs_and_masks = summary.get("refs_and_masks", None)
    all_ops = summary.get("all_ops", None)
    min_pix_vals = summary["min_pix_vals"]
    fuse_shift = summary["fuse_shift"]
    new_xs = summary["new_xs"]
    old_xs = summary["og_xs"]
    xpad = summary["xpad"]
    ypad = summary["ypad"]

    job_iter_dir = dirs["iters"]
    job_reg_data_dir = dirs["registered_fused_data"]
    n_tifs_to_analyze = params.get("total_tifs_to_analyze", len(tifs))
    tif_batch_size = params["tif_batch_size"]
    planes = params["planes"]
    notch_filt = params["notch_filt"]
    do_subtract_crosstalk = params["subtract_crosstalk"]
    enforce_positivity = params.get("enforce_positivity", False)
    fix_fastZ = params.get("fix_fastZ", False)
    mov_dtype = params["dtype"]
    split_tif_size = params.get("split_tif_size", None)
    n_ch_tif = params.get("n_ch_tif", 30)
    convert_plane_ids_to_channel_ids = params.get(
        "convert_plane_ids_to_channel_ids", True
    )
    cavity_size = params.get("cavity_size", 15)
    save_dtype_str = params.get("save_dtype", "float32")
    save_dtype = None
    if save_dtype_str == "float32":
        save_dtype = n.float32
    elif save_dtype_str == "float16":
        save_dtype = n.float16

    batches = init_batches(tifs, tif_batch_size, n_tifs_to_analyze)
    n_batches = len(batches)
    log_cb(
        "Will analyze %d tifs in %d batches"
        % (len(n.concatenate(batches)), len(batches)),
        0,
    )
    if enforce_positivity:
        log_cb("Enforcing positivity", 1)

    # init accumulators
    nz, ny, nx = ref_img_3d.shape
    n_frames_proc = 0

    # __, reg_data_paths = init_batch_files(job_iter_dir, job_reg_data_dir, n_batches, makedirs=False, filename='reg_data')
    reg_data_paths = []
    __, offset_paths = init_batch_files(
        job_iter_dir, job_reg_data_dir, n_batches, makedirs=False, filename="offsets"
    )

    loaded_movs = [0]

    def io_thread_loader(tifs, batch_idx):
        log_cb("   [Thread] Loading batch %d \n" % batch_idx, 5)
        log_cb("   [Thread] Before load %d \n" % batch_idx, 5, log_mem_usage=True)
        loaded_mov = jobio.load_data(tifs)
        # loaded_mov = lbmio.load_and_stitch_tifs(tifs, planes, filt = notch_filt, concat=True,n_ch=n_ch_tif,fix_fastZ=fix_fastZ,
        #                                         convert_plane_ids_to_channel_ids=convert_plane_ids_to_channel_ids, log_cb=log_cb,
        #                                         lbm=params.get('lbm', True), num_colors=params.get('num_colors', None),
        #                                         functional_color_channel=params.get('functional_color_channel', None))
        log_cb("   [Thread] Loaded batch %d \n" % batch_idx, 5)
        log_cb("   [Thread] After load %d \n" % batch_idx, 5, log_mem_usage=True)
        loaded_movs[0] = loaded_mov
        log_cb("   [Thread] Thread for batch %d ready to join \n" % batch_idx, 5)

    log_cb("Launching IO thread")
    io_thread = threading.Thread(
        target=io_thread_loader, args=(batches[start_batch_idx], start_batch_idx)
    )
    io_thread.start()

    file_idx = 0
    for batch_idx in range(start_batch_idx, n_batches):
        try:
            log_cb("Start Batch: ", level=3, log_mem_usage=True)
            # reg_data_path = reg_data_paths[batch_idx]
            offset_path = offset_paths[batch_idx]
            log_cb("Loading Batch %d of %d" % (batch_idx + 1, n_batches), 0)
            io_thread.join()
            log_cb("Batch %d IO thread joined" % (batch_idx))
            log_cb("After IO thread join", level=3, log_mem_usage=True)
            if enforce_positivity:
                # print(loaded_movs[0].shape)
                # print(min_pix_vals.shape)
                log_cb("Subtracting min vals to enfore positivity", 1)
                loaded_movs[0] -= min_pix_vals.reshape(len(min_pix_vals), 1, 1, 1)
                # print(loaded_movs[0].shape
            mov_pad = reg_gpu.fuse_and_pad(
                loaded_movs[0], fuse_shift, ypad, xpad, new_xs, old_xs
            )
            if do_subtract_crosstalk:
                mov_pad = utils.crosstalk_subtract(mov_pad, crosstalk_coeff, cavity_size)
            shmem_mov, shmem_mov_params, mov = utils.create_shmem_from_arr(
                mov_pad, copy=True
            )
            log_cb("After Sharr creation:", level=3, log_mem_usage=True)
            if batch_idx + 1 < n_batches:
                log_cb("Launching IO thread for next batch")
                io_thread = threading.Thread(
                    target=io_thread_loader, args=(batches[batch_idx + 1], batch_idx + 1)
                )
                io_thread.start()
                log_cb("After IO thread launch:", level=3, log_mem_usage=True)
            log_cb("Registering Batch %d" % batch_idx, 1)

            log_cb("Before Reg:", level=3, log_mem_usage=True)
            log_cb()
            all_offsets = register_mov(mov, refs_and_masks, all_ops, log_cb)
            if split_tif_size is None:
                split_tif_size = mov.shape[1]
            for i in range(0, mov.shape[1], split_tif_size):
                reg_data_path = os.path.join(
                    job_reg_data_dir, "fused_reg_data%04d.npy" % file_idx
                )
                reg_data_paths.append(reg_data_path)
                end_idx = min(mov.shape[1], i + split_tif_size)
                log_cb(
                    "Saving registered file of shape %s to %s"
                    % (str(mov[:, i:end_idx].shape), reg_data_path),
                    2,
                )
                n.save(reg_data_path, mov[:, i:end_idx].astype(save_dtype))
                file_idx += 1
            n.save(offset_path, all_offsets)
            log_cb("After reg:", level=3, log_mem_usage=True)

            shmem_mov.close()
            shmem_mov.unlink()
            log_cb("After close + unlink shmem:", level=3, log_mem_usage=True)
            nz, nt, ny, nx = mov.shape
            n_frames_proc_new = n_frames_proc + nt

            n_cleared = gc.collect()
            log_cb("Garbage collected %d items" % n_cleared, 2)
            log_cb("After gc collect: ", level=3, log_mem_usage=True)
        except Exception as exc:
            log_cb("Error occured in iteration %d" % batch_idx, 0)
            tb = traceback.format_exc()
            log_cb(tb, 0)
            break


def calculate_corrmap_from_svd(
    svd_info,
    params,
    dirs,
    log_cb,
    iter_limit=None,
    iter_dir_tag="iters",
    mov_sub_dir_tag="mov_sub",
    svs=None,
    us=None,
):
    t_batch_size = params["t_batch_size"]
    temporal_hpf = min(t_batch_size, params["temporal_hpf"])
    if t_batch_size % temporal_hpf != 0:
        temporal_hpf = int(t_batch_size / (n.floor(t_batch_size / temporal_hpf)))
        log_cb(
            "Adjusting temporal hpf to %d to evenly divide %d frames"
            % (temporal_hpf, t_batch_size)
        )
    fix_vmap_edges = params.get("fix_vmap_edges", True)
    do_sdnorm = params.get("do_sdnorm", "True")
    n_proc_corr = params["n_proc_corr"]
    mproc_batchsize = params["mproc_batchsize"]
    sdnorm_exp = params.get("sdnorm_exp", 1.0)

    if mproc_batchsize is None:
        mproc_batchsize = n.ceil(t_batch_size / n_proc_corr)

    npil_filt_size = (
        params["npil_filt_z"],
        params["npil_filt_xy"],
        params["npil_filt_xy"],
    )
    unif_filt_size = (
        params["conv_filt_z"],
        params["conv_filt_xy"],
        params["conv_filt_xy"],
    )

    log_cb(
        "Using conv_filt: %s, %.2f, %.2f"
        % (params["conv_filt_type"], params["conv_filt_z"], params["conv_filt_xy"]),
        1,
    )
    log_cb(
        "Using np_filt: %s, %.2f, %.2f"
        % (params["npil_filt_type"], params["npil_filt_z"], params["npil_filt_xy"]),
        1,
    )
    log_cb("Using normalization exponent of %.2f" % (sdnorm_exp,), 1)

    nz, nt, ny, nx = svd_info["mov_shape"]
    vol_shape = (nz, ny, nx)

    n_batches = int(n.ceil(nt / t_batch_size))
    if iter_limit is not None:
        n_batches = min(iter_limit, n_batches)
        log_cb("Running only %d batches" % n_batches)
    batch_dirs, __ = init_batch_files(
        dirs[iter_dir_tag], makedirs=True, n_batches=n_batches
    )
    __, mov_sub_paths = init_batch_files(
        None,
        dirs[mov_sub_dir_tag],
        makedirs=False,
        n_batches=n_batches,
        filename="mov_sub",
    )
    log_cb("Created files and dirs for %d batches" % n_batches, 1)

    svd_root = "\\".join(svd_info["svd_dirs"][0].split("\\")[:-2])
    log_cb(
        "Will reconstruct SVD movie on-the-fly from %s with %d components"
        % (svd_root, params["n_svd_comp"])
    )
    if svs is None:
        tic = time.time()
        svs = svu.load_and_multiply_stack_svs(
            svd_info["svd_dirs"], params["n_svd_comp"], compute=True
        )
        toc = time.time()
        log_cb(
            "Loaded spatial components in %.2f seconds, %.2f GB"
            % (toc - tic, svs.nbytes / 1024**3)
        )
    else:
        n_comp_sv = svs.shape[0]
        log_cb(
            "Using provided SV matrix, cropping to %d components"
            % int(params["n_svd_comp"])
        )
        if params["n_svd_comp"] > n_comp_sv:
            log_cb(
                "WARNING: the provided SV matrix only has %d components, params specifies %d components!"
                % (n_comp_sv, params["n_svd_comp"])
            )
        svs = svs[:, : int(params["n_svd_comp"])]

    vmap2 = n.zeros((nz, ny, nx))
    mean_img = n.zeros((nz, ny, nx))
    max_img = n.zeros((nz, ny, nx))
    sdmov2 = n.zeros((nz, ny, nx))
    n_frames_proc = 0
    for batch_idx in range(n_batches):
        log_cb("Running batch %d of %d" % (batch_idx + 1, n_batches), 2)
        st_idx = batch_idx * t_batch_size
        end_idx = min(nt, st_idx + t_batch_size)
        n_frames_proc += end_idx - st_idx

        log_cb("Reconstructing from svd", 2)
        recon_tic = time.time()
        if us is not None:
            # print(st_idx, end_idx)
            usx = us[:, st_idx:end_idx, : int(params["n_svd_comp"])]
            log_cb("Using provided U, cropped to %s" % (str(usx.shape)), 3)
        else:
            usx = None
        movx = svu.reconstruct_movie_batch(
            svd_info["svd_dirs"],
            svs,
            (st_idx, end_idx),
            vol_shape,
            svd_info["blocks"],
            us=usx,
            log_cb=log_cb,
        )
        log_cb("Reconstructed in %.2f seconds" % (time.time() - recon_tic), 2)

        log_cb("Calculating corr map", 2)
        corrmap_tic = time.time()
        mov_filt = calculate_corrmap_for_batch(
            movx,
            sdmov2,
            vmap2,
            mean_img,
            max_img,
            temporal_hpf,
            npil_filt_size,
            unif_filt_size,
            params["intensity_thresh"],
            n_frames_proc,
            n_proc_corr,
            mproc_batchsize,
            mov_sub_save_path=mov_sub_paths[batch_idx],
            do_sdnorm=do_sdnorm,
            log_cb=log_cb,
            return_mov_filt=False,
            fix_vmap_edges=fix_vmap_edges,
            sdnorm_exp=sdnorm_exp,
            conv_filt_type=params["conv_filt_type"],
            np_filt_type=params["npil_filt_type"],
            dtype=n.float32,
        )
        log_cb("Calculated corr map in %.2f seconds" % (time.time() - corrmap_tic), 2)

        log_cb("Saving to %s" % batch_dirs[batch_idx], 2)
        n.save(os.path.join(batch_dirs[batch_idx], "vmap2.npy"), vmap2)
        n.save(os.path.join(batch_dirs[batch_idx], "vmap.npy"), vmap2**0.5)
        n.save(os.path.join(batch_dirs[batch_idx], "mean_img.npy"), mean_img)
        n.save(os.path.join(batch_dirs[batch_idx], "max_img.npy"), max_img)
        n.save(os.path.join(batch_dirs[batch_idx], "std2_img.npy"), sdmov2)
        gc.collect()
    vmap = vmap2**0.5
    if fix_vmap_edges and nz > 1:
        vmap[0] = vmap[0] * vmap[1].mean() / vmap[0].mean()
        vmap[-1] = vmap[-1] * vmap[-2].mean() / vmap[-1].mean()
    n.save(os.path.join(batch_dirs[batch_idx], "vmap.npy"), vmap)
    return vmap, mean_img, max_img


# New 3d registration
# TODO tidy up what is needed for 3D case
def register_dataset_gpu_3d(
    job, tifs, params, dirs, summary, log_cb=default_log, max_gpu_batches=None
):
    jobio = s3dio(job)

    refs_and_masks = summary["refs_and_masks"]
    ref_img_3d = summary["ref_img_3d"]
    min_pix_vals = summary["min_pix_vals"]
    crosstalk_coeff = summary["crosstalk_coeff"]
    xpad = summary["xpad"]
    ypad = summary["ypad"]
    plane_shifts = summary["plane_shifts"]
    fuse_shift = summary["fuse_shift"]
    new_xs = summary["new_xs"]
    old_xs = summary["og_xs"]

    # new parameters
    reference_params = summary["reference_params"]
    rmins = reference_params.get("plane_mins", None)
    rmaxs = reference_params.get("plane_maxs", None)
    snr_thresh = 1.2  # TODO add values to a default params dictionary
    NRsm = reference_params["NRsm"]
    yblocks, xblocks = reference_params["yblock"], reference_params["xblock"]
    nblocks = reference_params["nblocks"]
    pc_size = params.get("pc_size", (2, 20, 20))
    frate_hz = params.get("fs", 4)

    # choose the top 2% of pix in each plane to run
    # quality metrics on
    top_pix = qm.choose_top_pix(ref_img_3d)

    # from old code
    # all_ops            = summary['all_ops']
    # rmins = n.array([op['rmin'] for op in all_ops])
    # rmaxs = n.array([op['rmax'] for op in all_ops])
    # snr_thresh = all_ops[0]['snr_thresh']
    # NRsm = all_ops[0]['NRsm'].astype(n.float32)
    # yblocks, xblocks = all_ops[0]['yblock'], all_ops[0]['xblock']
    # nblocks = all_ops[0]['nblocks']

    # NOTE TODO the current mask_mul etc is uncropped, so currently calculated here but should be changed in reference_image.py
    # when updating to full 3D

    # mask_mul, mask_offset, ref_2ds = n.stack([r[:3] for r in refs_and_masks],axis=1)

    # Current hack to get cropped ref + maks
    sigma = reference_params["sigma"]
    ref_img = ref_img_3d.copy()
    if ypad > 0:
        ref_img = ref_img[:, int(ypad) : int(-ypad)]
    if xpad > 0:
        ref_img = ref_img[:, :, int(xpad) : int(-xpad)]
    # ref_img = ref_img_3d[:, int(ypad):int(-ypad), int(xpad): int(-xpad)]
    mask_mul, mask_offset = ref.compute_masks3D(ref_img, sigma)
    ref_2ds = reg_3d.mask_filter_fft_ref(ref_img, mask_mul, mask_offset, smooth=0.5)

    if params["fuse_shift_override"] is not None:
        fuse_shift = params["fuse_shift_override"]
        log_cb("Overriding fuse shift value to %d" % fuse_shift)

    job_iter_dir = dirs["iters"]
    job_reg_data_dir = dirs["registered_fused_data"]

    n_tifs_to_analyze = params.get("total_tifs_to_analyze", len(tifs))
    tif_batch_size = params["tif_batch_size"]
    planes = params["planes"]
    notch_filt = params["notch_filt"]
    enforce_positivity = params.get("enforce_positivity", False)
    mov_dtype = params["dtype"]
    split_tif_size = params.get("split_tif_size", None)
    n_ch_tif = params.get("n_ch_tif", 30)
    max_rigid_shift = params.get("max_rigid_shift_pix", 75)
    apply_z_shift = params.get("apply_z_shift", False)
    gpu_reg_batchsize = params.get("gpu_reg_batchsize", 10)
    max_shift_nr = params.get("max_shift_nr", 3)
    nr_npad = params.get("nr_npad", 3)
    nr_subpixel = params.get("nr_subpixel", 10)
    nr_smooth_iters = params.get("nr_smooth_iters", 2)
    fuse_strips = params.get("fuse_strips", True)
    fix_fastZ = params.get("fix_fastZ", False)
    reg_norm_frames = params.get("reg_norm_frames", True)
    cavity_size = params.get("cavity_size", 15)
    save_dtype_str = params.get("save_dtype", "float32")
    save_dtype = None
    if save_dtype_str == "float32":
        save_dtype = n.float32
    elif save_dtype_str == "float16":
        save_dtype = n.float16

    # catch if rmins/rmaxs where not calculate in init_pass
    if rmins is None and rmaxs is None:
        log_cb("Not clipping frames for registration")
        rmins = n.array([None for i in range(n_ch_tif)])
        rmaxs = n.array([None for i in range(n_ch_tif)])
    else:
        if not reg_norm_frames:
            log_cb("Not clipping frames for registration")
            rmins = n.array([None for i in range(len(rmins))])
            rmaxs = n.array([None for i in range(len(rmaxs))])

    if max_rigid_shift < n.ceil(n.max(n.abs(summary["plane_shifts"]))) + 5:
        max_rigid_shift = n.ceil(n.max(n.abs(summary["plane_shifts"]))) + 5

    convert_plane_ids_to_channel_ids = params.get(
        "convert_plane_ids_to_channel_ids", True
    )

    batches = init_batches(tifs, tif_batch_size, n_tifs_to_analyze)
    n_batches = len(batches)
    __, offset_paths = init_batch_files(
        job_iter_dir, job_reg_data_dir, n_batches, makedirs=False, filename="offsets"
    )
    reg_data_paths = []

    log_cb(
        "Will analyze %d tifs in %d batches"
        % (len(n.concatenate(batches)), len(batches)),
        0,
    )
    if enforce_positivity:
        log_cb("Enforcing positivity", 1)

    loaded_movs = [n.zeros(1)]

    def io_thread_loader(tifs, batch_idx):
        tic_thread = time.time()
        log_cb("[Thread] Loading batch %d \n" % batch_idx, 5)
        log_cb("   [Thread] Before load %d \n" % batch_idx, 5, log_mem_usage=True)
        loaded_mov = jobio.load_data(tifs)
        # loaded_mov = lbmio.load_and_stitch_tifs(tifs, planes, filt = notch_filt, concat=True,n_ch=n_ch_tif, fix_fastZ=fix_fastZ,
        #                                         convert_plane_ids_to_channel_ids=convert_plane_ids_to_channel_ids, log_cb=log_cb)
        loaded_movs[0] = loaded_mov
        log_cb(
            "[Thread] Thread for batch %d ready to join after %2.2f sec \n"
            % (batch_idx, time.time() - tic_thread),
            5,
        )
        log_cb("   [Thread] After load %d \n" % batch_idx, 5, log_mem_usage=True)
        # log_cb("loaded mov: ")
        # log_cb(str(loaded_mov.shape))

    log_cb("Launching IO thread")
    io_thread = threading.Thread(target=io_thread_loader, args=(batches[0], 0))
    io_thread.start()

    file_idx = 0
    for batch_idx in range(n_batches):
        log_cb("Memory at batch %d." % batch_idx, level=3, log_mem_usage=True)
        offset_path = offset_paths[batch_idx]
        log_cb("Loading Batch %d of %d" % (batch_idx, n_batches - 1), 0)
        io_thread.join()
        log_cb("Batch %d IO thread joined" % (batch_idx))
        log_cb("Memory after IO thread join", level=3, log_mem_usage=True)

        mov_cpu = loaded_movs[0].copy()
        log_cb("Memory after movie copied from thread", level=3, log_mem_usage=True)
        loaded_movs[0] = n.zeros(1)
        gc.collect()
        log_cb("Memory after thread memory cleared", level=3, log_mem_usage=True)

        if batch_idx + 1 < n_batches:
            log_cb("Launching IO thread for next batch")
            io_thread = threading.Thread(
                target=io_thread_loader, args=(batches[batch_idx + 1], batch_idx + 1)
            )
            io_thread.start()
            log_cb("After IO thread launch:", level=3, log_mem_usage=True)
        nt = mov_cpu.shape[1]
        # Change to new kept info
        mov_shifted = []

        mov_shifted = None
        log_cb("Loaded batch of size %s" % ((str(mov_cpu.shape))), 2)
        # New function has loop over batches as part of registration

        time_pre_reg = time.time()
        # log time it takes
        phase_corr_shifted, int_shift, pc_peak_loc, sub_pixel_shifts, mov_cpu = (
            reg_3d.rigid_3d_ref_gpu(
                mov_cpu,
                mask_mul,
                mask_offset,
                ref_2ds,
                pc_size,
                batch_size=gpu_reg_batchsize,  # TODO make xpad/ypad automatically integers
                rmins=rmins,
                rmaxs=rmaxs,
                crosstalk_coeff=crosstalk_coeff,
                shift_reg=False,
                xpad=int(xpad),
                ypad=int(ypad),
                fuse_shift=fuse_shift,
                new_xs=new_xs,
                old_xs=old_xs,
                plane_shifts=plane_shifts,
                process_mov=True,
                cavity_size=cavity_size,
            )
        )

        log_cb(f"Completed rigid reg on batch in :{time.time() - time_pre_reg}s")

        time_shift = time.time()
        # shift entire abtch on cpu at once
        # log this info
        mov_shifted = reg_3d.shift_mov_fast(mov_cpu, -int_shift)

        if apply_z_shift:
            # if there is at least one 
            if n.max(int_shift[0]) > 1:
                mov_shifted = reg_3d.shift_mov_z(mov_shifted, int_shift)
        log_cb(f"Shifted the mov in: {time.time() - time_shift}s")

        # NOTE changed this so gets int_shifts + sub_pixel shifts etc
        all_offsets = {}
        all_offsets["phase_corr_shifted"] = phase_corr_shifted
        all_offsets["int_shift"] = int_shift
        all_offsets["pc_peak_loc"] = pc_peak_loc
        all_offsets["sub_pixel_shifts"] = sub_pixel_shifts

        log_cb("After all GPU Batches:", level=3, log_mem_usage=True)

        if split_tif_size is None:
            split_tif_size = mov_shifted.shape[0]
        for i in range(0, mov_shifted.shape[1], split_tif_size):
            reg_data_path = os.path.join(
                job_reg_data_dir, "fused_reg_data%04d.npy" % file_idx
            )
            reg_data_paths.append(reg_data_path)
            end_idx = min(mov_shifted.shape[1], i + split_tif_size)
            mov_save = mov_shifted[:, i:end_idx]
            if max_gpu_batches is not None:
                if i > max_gpu_batches * gpu_reg_batchsize:
                    break
            # mov_save = n.swapaxes(mov_save, 0, 1)
            save_t = time.time()
            log_cb(
                "Saving fused, registered file of shape %s to %s"
                % (str(mov_save.shape), reg_data_path),
                2,
            )
            n.save(reg_data_path, mov_save.astype(save_dtype))
            log_cb("Saved in %.2f sec" % (time.time() - save_t), 3)

            metrics_path = os.path.join(
                job_reg_data_dir, "reg_metrics_%04d.npy" % file_idx
            )
            mean_img_path = os.path.join(job_reg_data_dir, "mean_img_%04d.npy" % file_idx)
            log_cb("Computing quality metrics and saving", 2)

            mean_img, metrics = qm.compute_metrics_for_movie(
                mov_save, frate_hz, top_pix=top_pix
            )
            n.save(mean_img_path, mean_img)
            n.save(metrics_path, metrics)

            file_idx += 1
        n.save(offset_path, all_offsets)

        log_cb("After full batch saving:", level=3, log_mem_usage=True)<|MERGE_RESOLUTION|>--- conflicted
+++ resolved
@@ -6,10 +6,7 @@
 from dask import array as darr
 import time
 from suite2p.registration import register
-<<<<<<< HEAD
-=======
 from suite2p.registration import nonrigid as suite2p_nonrigid
->>>>>>> d43559f6
 
 # from . import deepinterp as dp
 
