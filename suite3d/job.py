--- conflicted
+++ resolved
@@ -249,8 +249,6 @@
         self.save_dirs('old_dirs_%d' % n.random.randint(1,1e9), old_dirs)
 
 
-<<<<<<< HEAD
-=======
     def make_new_dir(self, dir_name, parent_dir_name = None, exist_ok=True, dir_tag = None):
         if parent_dir_name is None:
             parent_dir = self.job_dir
@@ -271,7 +269,6 @@
         self.dirs[dir_tag] = dir_path
         n.save(os.path.join(self.job_dir, 'dirs.npy'), self.dirs)
         return dir_path
->>>>>>> ebd17880
 
     def init_job_dir(self, root_dir, job_id, exist_ok=False):
         """Create a job directory and nested dirs
