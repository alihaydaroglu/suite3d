--- conflicted
+++ resolved
@@ -5,14 +5,7 @@
 from multiprocessing import Pool
 from . import utils
 from scipy.spatial import distance_matrix
-<<<<<<< HEAD
-
-
-def default_log(string, *args, **kwargs):
-    print(string)
-=======
 from .utils import default_log
->>>>>>> eef8ccac
 
 
 def detect_cells(
@@ -24,10 +17,6 @@
     extend_thresh=0.2,
     allow_overlap=True,
     roi_ext_iterations=2,
-<<<<<<< HEAD
-    ext_subtract_iters=3,
-=======
->>>>>>> eef8ccac
     max_ext_iters=20,
     percentile=0,
     log=default_log,
@@ -36,11 +25,7 @@
     savepath=None,
     debug=False,
     patch_idx=-1,
-<<<<<<< HEAD
-    **kwargs
-=======
     **kwargs,
->>>>>>> eef8ccac
 ):
     nt, nz, ny, nx = patch.shape
     stats = []
@@ -92,10 +77,7 @@
             vmap[zz, yy, xx] = ((mnew**2) * n.float32(mnew > threshold)).sum(axis=0) ** 0.5
         else:
             zzx, yyx, xxx = extend_roi3d(zz, yy, xx, (nz, ny, nx), extend_z=True)
-<<<<<<< HEAD
             zzx, yyx, xxx = extend_roi3d_iter(zzx, yyx, xxx, (nz, ny, nx), n_iters=ext_subtract_iters, extend_z=False)
-=======
->>>>>>> eef8ccac
             # print(zz)
             # print(zzx)
             vmap[zzx, yyx, xxx] = vmin
@@ -142,30 +124,17 @@
     activity_thresh=2.5,
     extend_thresh=0.2,
     roi_ext_iterations=2,
-<<<<<<< HEAD
-    ext_use_ratio=False,
     max_ext_iters=20,
+    percentile=0,
     ext_subtract_iters=2,
-=======
-    max_ext_iters=20,
->>>>>>> eef8ccac
-    percentile=0,
     log=default_log,
     max_pix=250,
     recompute_v=False,
-<<<<<<< HEAD
-    allow_overlap=False,
-=======
     allow_overlap=True,
->>>>>>> eef8ccac
     offset=(0, 0, 0),
     savepath=None,
     debug=False,
     patch_idx=-1,
-<<<<<<< HEAD
-    **kwargs
-):
-=======
     **kwargs,
 ):
     """
@@ -194,23 +163,15 @@
     Returns:
         list: List of detected cell statistics
     """
->>>>>>> eef8ccac
     stats = []
     log("Loading movie patch to shared memory", 3)
     shmem_patch, shmem_par_patch, patch = utils.create_shmem_from_arr(patch, copy=True)
     log("Loaded", 3)
     Th2 = activity_thresh
-<<<<<<< HEAD
-    vmultiplier = 1  # max(1, nt / magic_number)
-    peak_thresh = vmultiplier * peak_thresh
-    vmin = vmap.min()
-    log("Starting extraction with peak_thresh: %0.3f and Th2: %0.3f" % (peak_thresh, Th2), 2)
-=======
     vmultiplier = 1
     peak_thresh = vmultiplier * peak_thresh
     vmin = vmap.min()
     log(f"Starting extraction with peak_thresh: {peak_thresh:.3f} and Th2: {Th2:.3f}", 2)
->>>>>>> eef8ccac
     nt, nz, ny, nx = patch.shape
     n_iters = max_iter // n_proc_detect
     roi_idx = 0
@@ -218,26 +179,6 @@
 
     with Pool(n_proc_detect) as p:
         for iter_idx in range(n_iters):
-<<<<<<< HEAD
-            # med, zz, yy, xx, lam, peak_val = find_top_roi3d(vmap, xy_pix_scale = 3)
-            outs = find_top_n_rois(vmap, n_rois=n_proc_detect)
-            good_outs = []
-            for out in outs:
-                if out[-1] < peak_thresh:
-                    skip = True
-                    # log("Skipping", 3)
-                else:
-                    good_outs.append(out)
-            if len(good_outs) < 1:
-                log("Iter %04d: peak is too small  - ending extraction" % (iter_idx), 2)
-                break
-            log(
-                "Iter %04d: running %02d ROIs in parallel with peak: %02.2f"
-                % (iter_idx, len(good_outs), max([out[-1] for out in outs])),
-                3,
-            )
-            roi_idxs = n.arange(len(good_outs)) + roi_idx + 1
-=======
             outs = find_top_n_rois(vmap, n_rois=n_proc_detect)
             filtered_rois = filter_rois(outs, peak_thresh)
 
@@ -247,7 +188,6 @@
 
             log(f"Iter {iter_idx:04d}: running {len(filtered_rois):02d} ROIs in parallel", 3)
             roi_idxs = n.arange(len(filtered_rois)) + roi_idx + 1
->>>>>>> eef8ccac
 
             returns = p.starmap(
                 detect_cells_worker,
@@ -256,11 +196,7 @@
                         widxs[i],
                         roi_idxs[i],
                         shmem_par_patch,
-<<<<<<< HEAD
-                        good_outs[i],
-=======
                         filtered_rois[i],
->>>>>>> eef8ccac
                         Th2,
                         percentile,
                         roi_ext_iterations,
@@ -269,66 +205,12 @@
                         offset,
                         max_pix,
                         patch_idx,
-<<<<<<< HEAD
-                        ext_use_ratio,
-                    )
-                    for i in range(len(good_outs))
-                ],
-            )
-            # print("RETUNRED")
-            # print(vmap.shape)
-            for i in range(len(returns)):
-                batch_stats, batch_sub = returns[i]
-                zz, yy, xx = batch_stats["coords_patch"]
-                # print(batch_stats['coords_patch'])
-                # print(batch_stats['coords'])
-                threshold = batch_stats["threshold"]
-                sub = batch_sub
-                patch[:, zz, yy, xx] -= sub
-
-                if allow_overlap:
-                    mnew = patch[:, zz, yy, xx]
-                    vmap[zz, yy, xx] = (mnew * n.float32(mnew > threshold)).sum(axis=0) ** 0.5
-                else:
-                    zzx, yyx, xxx = extend_roi3d(zz, yy, xx, (nz, ny, nx), extend_z=True)
-
-                    zzx, yyx, xxx = extend_roi3d_iter(
-                        zzx, yyx, xxx, (nz, ny, nx), n_iters=ext_subtract_iters, extend_z=False
-                    )
-                    vmap[zzx, yyx, xxx] = vmin
-                stats.append(batch_stats)
-                roi_idx = batch_stats["idx"]
-                med = batch_stats["med"]
-                peak_val = batch_stats["peak_val"]
-                npix = len(zz)
-                log(
-                    "Added cell %d at %02d, %03d, %03d, peak: %0.3f, thresh: %.03f, %d frames, %d pixels"
-                    % (
-                        len(stats),
-                        med[0],
-                        med[1],
-                        med[2],
-                        peak_val,
-                        threshold,
-                        len(batch_stats["active_frames"]),
-                        npix,
-                    ),
-                    3,
-                )
-
-        if savepath is not None and roi_idx % 250 == 0 and roi_idx > 0:
-            n.save(savepath, stats)
-            log("Saving checkpoint to %s" % savepath, 2)
-    shmem_patch.close()
-    shmem_patch.unlink()
-    log("Found %d cells in %d iterations" % (roi_idx, iter_idx))
-=======
                     )
                     for i in range(len(filtered_rois))
                 ],
             )
 
-            process_returns(returns, patch, vmap, stats, allow_overlap, vmin, savepath, log)
+            process_returns(returns, patch, vmap, stats, allow_overlap, vmin, savepath, log, ext_subtract_iters)
             roi_idx = len(stats)
 
             if savepath is not None and roi_idx % 250 == 0 and roi_idx > 0:
@@ -355,7 +237,7 @@
     return [out for out in outs if out[-1] >= peak_thresh]
 
 
-def process_returns(returns, patch, vmap, stats, allow_overlap, vmin, savepath, log):
+def process_returns(returns, patch, vmap, stats, allow_overlap, vmin, savepath, log, ext_subtract_iters):
     """
     Process the returns from cell detection workers.
 
@@ -374,12 +256,12 @@
         threshold = batch_stats["threshold"]
         patch[:, zz, yy, xx] -= batch_sub
 
-        update_vmap(vmap, patch, zz, yy, xx, threshold, allow_overlap, vmin)
+        update_vmap(vmap, patch, zz, yy, xx, threshold, allow_overlap, vmin, ext_subtract_iters)
         stats.append(batch_stats)
         log_cell_addition(log, batch_stats, len(stats))
 
 
-def update_vmap(vmap, patch, zz, yy, xx, threshold, allow_overlap, vmin):
+def update_vmap(vmap, patch, zz, yy, xx, threshold, allow_overlap, vmin, ext_subtract_iters=0):
     """
     Update the corelatiton map after detecting a cell.
 
@@ -396,6 +278,10 @@
         vmap[zz, yy, xx] = (mnew * n.float32(mnew > threshold)).sum(axis=0) ** 0.5
     else:
         zzx, yyx, xxx = extend_roi3d(zz, yy, xx, vmap.shape, extend_z=True)
+        
+        zzx, yyx, xxx = extend_roi3d_iter(
+            zzx, yyx, xxx, (nz, ny, nx), n_iters=ext_subtract_iters, extend_z=False
+        )
         vmap[zzx, yyx, xxx] = vmin
 
 
@@ -439,22 +325,13 @@
         stats (list): List of cell statistics
         log (function): Logging function
     """
->>>>>>> eef8ccac
     if savepath is not None:
         log(f"Saving cells to {savepath}", 1)
         n.save(savepath, stats)
-<<<<<<< HEAD
-        # bad way to change the ...//stats.npy path to iscell.npy
-=======
->>>>>>> eef8ccac
         is_cell_path = savepath[:-9] + "iscell.npy"
         is_cell = n.ones((len(stats), 2), dtype=int)
         log(f"Saving iscell.npy to {is_cell_path}", 1)
         n.save(is_cell_path, is_cell)
-<<<<<<< HEAD
-    return stats
-=======
->>>>>>> eef8ccac
 
 
 def detect_cells_worker(
@@ -470,10 +347,6 @@
     offset,
     max_pix=1000,
     patch_idx=-1,
-<<<<<<< HEAD
-    use_ratio=False,
-):
-=======
 ):
     """
     Worker function for detecting cells in parallel.
@@ -495,52 +368,21 @@
     Returns:
         A tuple containing cell statistics and subtracted values
     """
->>>>>>> eef8ccac
     patch_sh, patch = utils.load_shmem(patch_par)
     med, zz, yy, xx, lam, peak_val = out
     tproj = patch[:, zz, yy, xx] @ lam
     threshold = min(Th2, n.percentile(tproj, percentile)) if percentile > 0 else Th2
 
     active_frames = n.nonzero(tproj > threshold)[0]
-<<<<<<< HEAD
-    # default_log("W%02d, Cell %d. Thresh: %.3f, Active frames: %d" % (worker_idx, roi_idx + 1, threshold, len(active_frames)))
-    if use_ratio:
-        inactive_frames = n.nonzero(tproj <= threshold)[0]
-    else:
-        inactive_frames = None
-=======
->>>>>>> eef8ccac
 
     for i in range(roi_ext_iterations):
         if len(active_frames) == 0:
-<<<<<<< HEAD
-            # continue
-            default_log(1, "WARNING: no active frames in roi %d" % roi_idx)
-        zz, yy, xx, lam = iter_extend3d(
-            zz,
-            yy,
-            xx,
-            active_frames,
-            patch,
-            extend_thresh=extend_thresh,
-            max_ext_iters=max_ext_iters,
-            max_pix=max_pix,
-            inactive_frames=inactive_frames,
-        )
-        tproj = patch[:, zz, yy, xx] @ lam
-        active_frames = n.nonzero(tproj > threshold)[0]
-        if use_ratio:
-            inactive_frames = n.nonzero(tproj <= threshold)[0]
-
-        # default_log("W%02d, Cell %d. Iter: %d, %d pix. Thresh: %.3f, Active frames: %d" % (worker_idx, roi_idx + 1, i, len(lam), threshold, len(active_frames)))
-=======
             default_log(1, "WARNING: no active frames in roi %d" % roi_idx)
         zz, yy, xx, lam = iter_extend3d(
             zz, yy, xx, active_frames, patch, extend_thresh=extend_thresh, max_ext_iters=max_ext_iters, max_pix=max_pix
         )
         tproj = patch[:, zz, yy, xx] @ lam
         active_frames = n.nonzero(tproj > threshold)[0]
->>>>>>> eef8ccac
         npix = len(lam)
 
     sub = n.zeros((patch.shape[0], npix))
@@ -631,21 +473,7 @@
 
 
 def iter_extend3d(
-<<<<<<< HEAD
-    zz,
-    yy,
-    xx,
-    active_frames,
-    mov,
-    verbose=False,
-    extend_thresh=0.2,
-    max_ext_iters=10,
-    extend_z=True,
-    max_pix=10000,
-    inactive_frames=None,
-=======
     zz, yy, xx, active_frames, mov, verbose=False, extend_thresh=0.2, max_ext_iters=10, extend_z=True, max_pix=10000
->>>>>>> eef8ccac
 ):
     # pr = cProfile.Profile()
     # pr.enable()
