--- conflicted
+++ resolved
@@ -26,21 +26,15 @@
     # If you have less than 30 planes or you don't want to correct the channel mappings, set to False
     "convert_plane_ids_to_channel_ids": False,
     "n_ch_tif": 30,  # number of planes in the recording
-<<<<<<< HEAD
-=======
     "lbm": True,  # whether the data is from light-bead microscopy
->>>>>>> eef8ccac
     ### File I/O ###
     # Notch filter to remove line noise.
     # Should be a dictionary like:  {'f0' : 200, 'Q' : 1}
     # Where f0 is the frequency of the line noise, and Q is the quality factor
     "notch_filt": None,
     "fix_fastZ": False,  # if you messed up your ROI z-definitions in scanimage, this is useful
-<<<<<<< HEAD
-=======
     "num_colors": 1,  # if not lbm data, how many color channels were recorded by scanimage
     "functional_color_channel": 0,  # if not lbm data, which color channel is the functional one
->>>>>>> eef8ccac
     ### Initialization Step ###
     # number of files to use for the initialization step
     # Usually the equivalent of ~1 minute is enough
@@ -93,12 +87,8 @@
     "nr_smooth_iters": 2,
     # 3d registration params
     "pc_size": n.asarray((2, 40, 40)),  # ~ max_reg_zyx
-<<<<<<< HEAD
-    "3d_reg": True,  # Use the new 3d registration fucntions
-=======
     "3d_reg": False,  # Use the new 3d registration fucntions
     "gpu_reg": False,
->>>>>>> eef8ccac
     # reference image paramaters
     "percent_contribute": 0.9,
     # percentage of frames which contribute to the reference image
@@ -186,15 +176,9 @@
     # for efficiency, should be t_batch_size / n_proc_corr
     "mproc_batchsize": 25,
     # number of processors to use during correlation map calculation
-<<<<<<< HEAD
-    "n_proc": 16,
-    "n_proc_corr": 16,
-    "n_proc_detect": 16,
-=======
     "n_proc": set_num_processors(16),
     "n_proc_corr": set_num_processors(16),
     "n_proc_detect": set_num_processors(16),
->>>>>>> eef8ccac
     # don't touch this
     "dtype": n.float32,
     ### Cell detection ###
@@ -213,11 +197,8 @@
     # less useful parameters for cell detection:
     # number of extension iterations for each ROI. Recommend leaving at 2
     "roi_ext_iterations": 2,
-<<<<<<< HEAD
     # number of iterations around a cell to exclude future cells from
     "ext_subtract_iters": 0,
-=======
->>>>>>> eef8ccac
     # maximum number of ROIs that can be found in a patch
     "max_iter": 10000,
     # Time binning factor for detection
