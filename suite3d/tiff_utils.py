--- conflicted
+++ resolved
@@ -16,11 +16,8 @@
 import matplotlib.animation as animation
 from .utils import deprecated
 
-<<<<<<< HEAD
 @deprecated("Refactor: use the one in suite3d.io.tiff_utils instead.")
-=======
 #TODO clean up colorbar option (cbar is the correct one?)
->>>>>>> 78027f2f
 def show_tif(im, flip=1, cmap='Greys_r', colorbar=False, other_args = {},figsize=(8,6), dpi=150, alpha=None, return_fig=True,
              ticks=False, ax = None, px_py=None, exact_pixels=False, vminmax_percentile = (0.5,99.5), vminmax = None, facecolor='white', xticks=None, yticks = None,
              norm=None, cbar=False, cbar_loc='left', cbar_fontcolor = 'k', cbar_ori='vertical', cbar_title='', interpolation='nearest', ax_off=False, cax_kwargs={'frameon':False}):
