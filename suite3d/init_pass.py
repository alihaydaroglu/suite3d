import os
import numpy as n
import copy

import matplotlib.pyplot as plt
from suite2p.registration import register
from . import utils
from . import lbmio

def default_log(string, val): 
    print(string)

def choose_init_tifs(tifs, n_init_files, init_file_pool_lims=None, method='even', seed=2358):

    init_file_pool = []
    if init_file_pool_lims is not None:
        for limits in init_file_pool_lims:
            init_file_pool += tifs[limits[0]:limits[1]]
    else:
        init_file_pool = tifs
    init_file_pool = n.array(init_file_pool)
    
    if method == 'even':
        sample_file_ids = n.linspace(0, len(init_file_pool), n_init_files + 2, dtype=int)[1:-1]
        sample_tifs = n.array(init_file_pool)[sample_file_ids]
    elif method == 'random':
        # n.random.seed(seed)
        sample_tifs = n.random.choice(init_file_pool, n_init_files, replace=False)

    return sample_tifs

def load_init_tifs(init_tifs, planes, filter_params, n_ch_tif = 30, convert_plane_ids_to_channel_ids=True, lbm=True, num_colors=None, functional_color_channel=None):
    full_mov = lbmio.load_and_stitch_tifs(init_tifs, planes = planes, convert_plane_ids_to_channel_ids=convert_plane_ids_to_channel_ids,
                                          n_ch = n_ch_tif, filt=filter_params, concat=False, 
                                          lbm=lbm, num_colors=num_colors, functional_color_channel=functional_color_channel)

    mov_lens = [mov.shape[1] for mov in full_mov]
    full_mov = n.concatenate(full_mov, axis=1)

    return full_mov

def prep_registration(full_mov, reg_ops, log_callback=default_log, filter_pcorr=0, force_plane_shifts=None):
    nz, nt, ny, nx = full_mov.shape
    ref_img_3d = []
    log_callback("Computing reference images")
    for i in range(nz):
        ref_img = register.compute_reference(reg_ops, full_mov[i])
        ref_img_3d.append(ref_img)
        log_callback("  Computed reference for plane %d" % i,2)
    ref_img_3d = n.array(ref_img_3d)

    ref_img_3d_unaligned = n.copy(ref_img_3d)
    if force_plane_shifts is None:
        tvecs = n.concatenate([[[0,0]], utils.get_shifts_3d(ref_img_3d, filter_pcorr=filter_pcorr)])
    else: tvecs = force_plane_shifts
    log_callback("Tvecs: %s" % str(tvecs), 5)

    ref_img_3d_aligned = utils.register_movie(ref_img_3d[:,n.newaxis], tvecs=tvecs)[:,0]

    all_ref_and_masks = []
    all_ops = []
    for plane_idx in range(nz):
        ref_img = ref_img_3d_aligned[plane_idx].copy()
        plane_ops = copy.deepcopy(reg_ops)
        if plane_ops.get('norm_frames',False):
            plane_ops['rmin'], plane_ops['rmax'] = n.int16(n.percentile(ref_img,1)), n.int16(n.percentile(ref_img,99))
            ref_img = n.clip(ref_img, plane_ops['rmin'], plane_ops['rmax'])    
        ref_and_masks = register.compute_reference_masks(ref_img, plane_ops)
        all_ref_and_masks.append(ref_and_masks)
        all_ops.append(plane_ops)

    return tvecs, ref_img_3d_aligned, all_ops, all_ref_and_masks, ref_img_3d_unaligned


def register_sample_movie(full_mov, all_ops, all_refs, in_place=True, log_callback=default_log):
    nz = full_mov.shape[0]
    if not in_place:
        full_mov = full_mov.copy()
    log_callback("Registering sample movie")
    all_offsets = []
    for plane_idx in range(nz):
        ref_and_masks = all_refs[plane_idx]
        plane_ops = all_ops[plane_idx]
        log_callback("  Registering plane %d" % plane_idx)
        full_mov[plane_idx], ym, xm, cm, ym1, xm1, cm1 = \
            register.register_frames(ref_and_masks, full_mov[plane_idx], ops=plane_ops)
        all_offsets.append((ym, xm, cm, ym1, xm1, cm1))

    return full_mov, all_offsets


def run_init_pass(job):
    tifs = job.tifs
    params = job.params

    summary_path = os.path.join(job.dirs['summary'], 'summary.npy')
    job.log("Saving summary to %s" % summary_path,0)
    if not os.path.isdir(job.dirs['summary']):
        job.log("Summary dir does not exist!!")
        assert False

    init_tifs = choose_init_tifs(tifs, params['n_init_files'], params['init_file_pool'], 
                                       params['init_file_sample_method'])
    n_ch_tif = job.params.get('n_ch_tif', 30)
    job.log("Loading init tifs")
    init_mov = load_init_tifs(
        init_tifs, params['planes'], params['notch_filt'], 
        n_ch_tif = n_ch_tif,
<<<<<<< HEAD
        convert_plane_ids_to_channel_ids = params.get('convert_plane_ids_to_channel_ids', True),
        lbm=params.get('lbm', True), num_colors=params.get('num_colors', None), functional_color_channel=params.get('functional_color_channel', None))
=======
        convert_plane_ids_to_channel_ids = params.get('convert_plane_ids_to_channel_ids', True))
    job.log("Loaded init tifs")
>>>>>>> ca21d229
    nz, nt, ny, nx = init_mov.shape
    if params['init_n_frames'] is not None:
        assert nt > params['init_n_frames'], 'not enough frames in loaded tifs'
        subset_ts = n.random.choice(n.arange(nt), params['init_n_frames'],replace=False)
        job.log("Selecting %d random frames from the init tif files" % params['init_n_frames'])
        init_mov = init_mov[:,subset_ts]
    nz, nt, ny, nx = init_mov.shape
    job.log("Loaded movie with %d frames and shape %d, %d, %d" % (nt, nz, ny, nx))
    im3d = init_mov.mean(axis=1)
    im3d_raw = im3d.copy()
    if job.params.get('enforce_positivity', False):
        # min_pix_vals = init_mov.min(axis=(1, 2, 3), keepdims=True)[:,0].astype(int)
        # min_pix_vals = n.percentile(init_mov.reshape(nz, -1), 1, axis=1).astype(int)
        min_pix_vals = im3d.min(axis=(1,2), keepdims=False).astype(int)
        job.log("Enforcing positivity in mean image",3)
        init_mov -= min_pix_vals[:, n.newaxis, n.newaxis, n.newaxis]
        
        # job.log("Min pix vals: %s" % str(min_pix_vals.flatten()), 3)
    else: min_pix_vals = None
    if params['subtract_crosstalk']:
        if params['override_crosstalk'] is not None:
            cross_coeff = params['override_crosstalk']
            job.log("Subtracting crosstalk with forced coefficient %0.3f" % cross_coeff)
        else:
            __, __, cross_coeff = utils.calculate_crosstalk_coeff(im3d,
                                                    estimate_from_last_n_planes=params['crosstalk_n_planes'],
                                                    sigma=params['crosstalk_sigma'], fit_above_percentile = params['crosstalk_percentile'],
                                                    show_plots=True, save_plots=job.dirs['summary'],
                                                    verbose=(job.verbosity == 2))
            job.log("Subtracting with estimated coefficient %0.3f" % cross_coeff)
            if cross_coeff > 0.4 or cross_coeff < 0.01:
                job.log("WARNING - seems like coefficient esimation failed!")
        for plane in params['planes']:
            if plane > 14 and plane - 15 in params['planes']:
                plane_idx = n.where(n.array(params['planes']) == plane)[0][0]
                sub_plane_idx = n.where(n.array(params['planes']) == plane - 15)[0][0]
                
                job.log("Subtracting plane %d from %d" % (plane-15, plane), 3)
                # job.log("        Corresponds to index %d from %d" % (sub_plane_idx, plane_idx))
                init_mov[plane_idx] = init_mov[plane_idx] - init_mov[sub_plane_idx] * cross_coeff
        im3d = init_mov.mean(axis=1)
    else:
        job.log("No crosstalk estimation or subtraction")
        cross_coeff = None

    if job.params.get('fuse_strips',True):
        job.log("Estimating fusing shifts")
        __, xs = lbmio.load_and_stitch_full_tif_mp(init_tifs[0], channels=n.arange(1), get_roi_start_pix=True)
        fuse_shifts, fuse_ccs = utils.get_fusing_shifts(im3d_raw, xs)
        fuse_shift = int(n.round(n.median(fuse_shifts)))
        if job.params.get('fuse_shift_override', None) is not None:
            fuse_shift = int(job.params['fuse_shift_override'])
            job.log("Overriding", 2)
        job.log("Using best fuse shift of %d" % fuse_shift)
    else:
        fuse_shift = 0
        fuse_shifts = None
        fuse_ccs = None
    job.log("Building ops file")
    # return


    summary_mov_path = os.path.join(job.dirs['summary'], 'init_mov.npy')
    n.save(summary_mov_path, init_mov)
    job.log("Saved init mov to %s" % summary_mov_path)

    job.log("Aligning planes")
    print(im3d.dtype)
    if params.get('overwrite_plane_shifts') is not None:
        tvecs = params['overwrite_plane_shifts']
    else:
        tvecs = n.concatenate([[[0,0]], utils.get_shifts_3d(im3d.astype(int), filter_pcorr = params['reg_filter_pcorr'],
                                                        n_procs = params['n_proc_corr'])])
    
    if params.get('fix_shallow_plane_shift_estimates', True):
        shallow_plane_thresh = params.get('fix_shallow_plane_shift_esimate_threshold', 20)
        peaks = n.abs(tvecs[:shallow_plane_thresh]).max(axis=0)
        # print(peaks)
        # print(tvecs)peaks = n.abs(tvecs[:shallow_plane_thresh]).max(axis=0)
        bad_planes = n.logical_or(n.abs(tvecs[shallow_plane_thresh:,0]) > peaks[0], n.abs(tvecs[shallow_plane_thresh:,1]) > peaks[1])
        tvecs[shallow_plane_thresh:][bad_planes,:] =0
        job.log("Fixing %d plane alignment outliers" % bad_planes.sum(), 2)
        # print(tvecs)
    job.log("Fusing and padding init mov")
    if job.params.get('fuse_strips',True):
        init_mov, xpad, ypad, new_xs, og_xs = utils.pad_and_fuse(init_mov, plane_shifts=tvecs, fuse_shift=fuse_shift, xs=xs)
    else:
        xpad = None; ypad = None; new_xs = None; og_xs = None
    img_pad = init_mov.mean(axis=1)
    __, __, ny, nx = init_mov.shape

    reg_ops = utils.build_ops('', {}, {'smooth_sigma' : job.params['smooth_sigma'],
                                        'maxregshift' : job.params['maxregshift'],
                                        'Ly' : ny, 'Lx' : nx,
                                        'nonrigid' : job.params['nonrigid']})
    tvecs, ref_img_3d, all_ops, all_refs_masks, ref_img_3d_unaligned = prep_registration(init_mov, reg_ops, job.log, force_plane_shifts=tvecs)
    # ref_img_3d, ref_img_3d_unaligned, all_refs_masks, all_ops = None, None, None, None

    summary = {
        'ref_img_3d' : ref_img_3d, # ctalk-sub and padded and plane-shifted
        'ref_img_3d_unaligned' : ref_img_3d_unaligned, #ctalk-sub and padded
        'raw_img' : im3d_raw, # right from the tiff file
        'img' : im3d, # crosstalk-subtracted
        'img_pad' : img_pad, #ctalk-sub and padded
        'crosstalk_coeff' : cross_coeff,
        'plane_shifts' : tvecs,
        'refs_and_masks' : all_refs_masks,
        'all_ops' : all_ops,
        'min_pix_vals' : min_pix_vals,
        'fuse_shifts' : fuse_shifts,
        'fuse_shift' : fuse_shift,
        'fuse_ccs' : fuse_ccs,
        'tiffile_xs' : xs,
        'xpad': xpad,
        'ypad' : ypad,
        'new_xs' : new_xs,
        'og_xs' : og_xs
    }
    summary_path = os.path.join(job.dirs['summary'], 'summary.npy')
    job.log("Saving summary to %s" % summary_path)
    n.save(summary_path, summary)


    if job.params['generate_sample_registered_bins']:
        sample_bin_path = os.path.join(job.dirs['summary'], 'sample_reg_movie.npy')
        sample_off_path = os.path.join(job.dirs['summary'], 'sample_offsets.npy')
        job.log("Registering sample files and saving them to %s for verification" % sample_bin_path)
        job.log("Offsets will be saved in summary.npy")

        init_mov, all_offsets = register_sample_movie(init_mov, all_ops, all_refs_masks, log_callback=job.log)

        n.save(sample_bin_path, init_mov)
        summary['all_offsets'] : all_offsets
        n.save(summary_path, summary)


    job.log("Initial pass complete. See %s for details" % job.dirs['summary'])
<|MERGE_RESOLUTION|>--- conflicted
+++ resolved
@@ -106,13 +106,9 @@
     init_mov = load_init_tifs(
         init_tifs, params['planes'], params['notch_filt'], 
         n_ch_tif = n_ch_tif,
-<<<<<<< HEAD
         convert_plane_ids_to_channel_ids = params.get('convert_plane_ids_to_channel_ids', True),
         lbm=params.get('lbm', True), num_colors=params.get('num_colors', None), functional_color_channel=params.get('functional_color_channel', None))
-=======
-        convert_plane_ids_to_channel_ids = params.get('convert_plane_ids_to_channel_ids', True))
     job.log("Loaded init tifs")
->>>>>>> ca21d229
     nz, nt, ny, nx = init_mov.shape
     if params['init_n_frames'] is not None:
         assert nt > params['init_n_frames'], 'not enough frames in loaded tifs'
